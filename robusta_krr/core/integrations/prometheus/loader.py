import asyncio
import datetime
from typing import Optional, no_type_check

import requests
from kubernetes import config as k8s_config
from prometheus_api_client import PrometheusConnect, Retry
from requests.adapters import HTTPAdapter
from requests.exceptions import ConnectionError, HTTPError

from robusta_krr.core.abstract.strategies import ResourceHistoryData
from robusta_krr.core.models.config import Config
from robusta_krr.core.models.objects import K8sObjectData, PodData
from robusta_krr.core.models.result import ResourceType
from robusta_krr.utils.configurable import Configurable
from robusta_krr.utils.service_discovery import ServiceDiscovery

from .metrics import BaseMetricLoader


class PrometheusDiscovery(ServiceDiscovery):
    def find_prometheus_url(self) -> Optional[str]:
        """
        Finds the Prometheus URL using selectors.

        Args:
            api_client (Optional[ApiClient]): A Kubernetes API client. Defaults to None.

        Returns:
            Optional[str]: The discovered Prometheus URL, or None if not found.
        """

        return super().find_url(
            selectors=[
                "app=kube-prometheus-stack-prometheus",
                "app=prometheus,component=server",
                "app=prometheus-server",
                "app=prometheus-operator-prometheus",
                "app=prometheus-msteams",
                "app=rancher-monitoring-prometheus",
                "app=prometheus-prometheus",
                "app.kubernetes.io/name=vmsingle",
            ],
        )


class PrometheusNotFound(Exception):
    """
    An exception raised when Prometheus is not found.
    """

    pass


class CustomPrometheusConnect(PrometheusConnect):
    """
    Custom PrometheusConnect class to handle retries.
    """

    @no_type_check
    def __init__(
        self,
        url: str = "http://127.0.0.1:9090",
        headers: dict = None,
        disable_ssl: bool = False,
        retry: Retry = None,
        auth: tuple = None,
    ):
        super().__init__(url, headers, disable_ssl, retry, auth)
        self._session = requests.Session()
        self._session.mount(self.url, HTTPAdapter(max_retries=retry, pool_maxsize=10, pool_block=True))


class PrometheusLoader(Configurable):
    """
    A loader class for fetching metrics from Prometheus.
    """

    def __init__(
        self,
        config: Config,
        *,
        cluster: Optional[str] = None,
    ) -> None:
        """
        Initializes the Prometheus Loader.

        Args:
            config (Config): The configuration object.
            cluster (Optional[str]): The name of the cluster. Defaults to None.
        """

        super().__init__(config=config)

        self.info(f"Connecting to Prometheus for {cluster or 'default'} cluster")

        self.auth_header = self.config.prometheus_auth_header
        self.ssl_enabled = self.config.prometheus_ssl_enabled

        self.api_client = (
            k8s_config.new_client_from_config(config_file=self.config.kubeconfig, context=cluster)
            if cluster is not None
            else None
        )
        self.prometheus_discovery = PrometheusDiscovery(config=self.config, api_client=self.api_client)

        self.url = self.config.prometheus_url
        self.url = self.url or self.prometheus_discovery.find_prometheus_url()

        if not self.url:
            raise PrometheusNotFound(
                f"Prometheus instance could not be found while scanning in {cluster or 'default'} cluster.\n"
                "\tTry using port-forwarding and/or setting the url manually (using the -p flag.)."
            )

        self.info(f"Using prometheus at {self.url} for cluster {cluster or 'default'}")

        headers = {}

        if self.auth_header:
            headers = {"Authorization": self.auth_header}
        elif not self.config.inside_cluster:
            self.api_client.update_params_for_auth(headers, {}, ["BearerToken"])

        self.prometheus = CustomPrometheusConnect(url=self.url, disable_ssl=not self.ssl_enabled, headers=headers)
        self._check_prometheus_connection()

        self.info(f"Prometheus connected successfully for {cluster or 'default'} cluster")

    def _check_prometheus_connection(self):
        """
        Checks the connection to Prometheus.

        Raises:
            PrometheusNotFound: If the connection to Prometheus cannot be established.
        """

        try:
            response = self.prometheus._session.get(
                f"{self.prometheus.url}/api/v1/query",
                verify=self.prometheus.ssl_verification,
                headers=self.prometheus.headers,
                # This query should return empty results, but is correct
                params={"query": "example"},
            )
            response.raise_for_status()
        except (ConnectionError, HTTPError) as e:
            raise PrometheusNotFound(
                f"Couldn't connect to Prometheus found under {self.prometheus.url}\nCaused by {e.__class__.__name__}: {e})"
            ) from e

    async def query(self, query: str) -> dict:
        return await asyncio.to_thread(self.prometheus.custom_query, query=query)

    async def gather_data(
        self,
        object: K8sObjectData,
        resource: ResourceType,
        period: datetime.timedelta,
        *,
        step: datetime.timedelta = datetime.timedelta(minutes=30),
    ) -> ResourceHistoryData:
        """
        Gathers data from Prometheus for a specified object and resource.

        Args:
            object (K8sObjectData): The Kubernetes object.
            resource (ResourceType): The resource type.
            period (datetime.timedelta): The time period for which to gather data.
            step (datetime.timedelta, optional): The time step between data points. Defaults to 30 minutes.

        Returns:
            ResourceHistoryData: The gathered resource history data.
        """

        self.debug(f"Gathering data for {object} and {resource}")

        await self.add_historic_pods(object, period)

        MetricLoaderType = BaseMetricLoader.get_by_resource(resource)
        metric_loader = MetricLoaderType(self.config, self.prometheus)
        return await metric_loader.load_data(object, period, step)

    async def add_historic_pods(self, object: K8sObjectData, period: datetime.timedelta) -> None:
        """
        Finds pods that have been deleted but still have some metrics in Prometheus.

        Args:
            object (K8sObjectData): The Kubernetes object.
            period (datetime.timedelta): The time period for which to gather data.
        """

<<<<<<< HEAD
        period_literal = f"{int(period.total_seconds()) // 60 // 24}d"
        pod_owners: list[str]
        pod_owner_kind: str

        if object.kind == "Deployment":
            replicasets = await self.query(
                "kube_replicaset_owner{"
                f'owner_name="{object.name}", '
                f'owner_kind="Deployment", '
                f'namespace="{object.namespace}"'
                "}"
                f"[{period_literal}]"
            )
            pod_owners = [replicaset["metric"]["replicaset"] for replicaset in replicasets]
            pod_owner_kind = "ReplicaSet"
        else:
            pod_owners = [object.name]
            pod_owner_kind = object.kind

        owners_regex = "|".join(pod_owners)
        related_pods = await self.query(
            "kube_pod_owner{"
            f'owner_name=~"{owners_regex}", '
            f'owner_kind="{pod_owner_kind}", '
            f'namespace="{object.namespace}"'
            "}"
            f"[{period_literal}]"
=======
        if len(object.pods) == 0:
            return

        # Prometheus limit, the max can be 32 days
        days_literal = min(int(period.total_seconds()) // 60 // 24, 32)
        period_literal = f"{days_literal}d"
        owner = await asyncio.to_thread(
            self.prometheus.custom_query,
            query=f'kube_pod_owner{{pod="{next(iter(object.pods)).name}"}}[{period_literal}]',
        )

        if owner == []:
            return

        owner = owner[0]["metric"]["owner_name"]

        related_pods = await asyncio.to_thread(
            self.prometheus.custom_query, query=f'kube_pod_owner{{owner_name="{owner}"}}[{period_literal}]'
>>>>>>> cbf7036b
        )

        current_pods = {p.name for p in object.pods}

        object.pods += [
            PodData(name=pod["metric"]["pod"], deleted=True)
            for pod in related_pods
            if pod["metric"]["pod"] not in current_pods
        ]<|MERGE_RESOLUTION|>--- conflicted
+++ resolved
@@ -190,8 +190,8 @@
             period (datetime.timedelta): The time period for which to gather data.
         """
 
-<<<<<<< HEAD
-        period_literal = f"{int(period.total_seconds()) // 60 // 24}d"
+        days_literal = min(int(period.total_seconds()) // 60 // 24, 32)
+        period_literal = f"{days_literal}d"
         pod_owners: list[str]
         pod_owner_kind: str
 
@@ -218,26 +218,6 @@
             f'namespace="{object.namespace}"'
             "}"
             f"[{period_literal}]"
-=======
-        if len(object.pods) == 0:
-            return
-
-        # Prometheus limit, the max can be 32 days
-        days_literal = min(int(period.total_seconds()) // 60 // 24, 32)
-        period_literal = f"{days_literal}d"
-        owner = await asyncio.to_thread(
-            self.prometheus.custom_query,
-            query=f'kube_pod_owner{{pod="{next(iter(object.pods)).name}"}}[{period_literal}]',
-        )
-
-        if owner == []:
-            return
-
-        owner = owner[0]["metric"]["owner_name"]
-
-        related_pods = await asyncio.to_thread(
-            self.prometheus.custom_query, query=f'kube_pod_owner{{owner_name="{owner}"}}[{period_literal}]'
->>>>>>> cbf7036b
         )
 
         current_pods = {p.name for p in object.pods}
