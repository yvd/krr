import random
from datetime import datetime, timedelta
from unittest.mock import AsyncMock, patch, MagicMock

import numpy as np
import pytest

from robusta_krr.api.models import K8sObjectData, PodData, ResourceAllocations
<<<<<<< HEAD
from robusta_krr.strategies import SimpleStrategy
=======
from robusta_krr.strategies.simple import SimpleStrategy, SimpleStrategySettings
>>>>>>> d202105f

TEST_OBJECT = K8sObjectData(
    cluster="mock-cluster",
    name="mock-object-1",
    container="mock-container-1",
    pods=[
        PodData(name="mock-pod-1", deleted=False),
        PodData(name="mock-pod-2", deleted=False),
        PodData(name="mock-pod-3", deleted=True),
    ],
    namespace="default",
    kind="Deployment",
    allocations=ResourceAllocations(
        requests={"cpu": 1, "memory": 1},  # type: ignore
        limits={"cpu": 2, "memory": 2},  # type: ignore
    ),
)


class AsyncIter:
    def __init__(self, items):
        self.items = items

    async def __aiter__(self):
        for item in self.items:
            yield item


@pytest.fixture(autouse=True, scope="session")
def mock_list_clusters():
    with patch(
        "robusta_krr.core.integrations.kubernetes.KubernetesLoader.list_clusters",
        new=AsyncMock(return_value=[TEST_OBJECT.cluster]),
    ):
        yield


@pytest.fixture(autouse=True, scope="session")
def mock_list_scannable_objects():
    with patch(
        "robusta_krr.core.integrations.kubernetes.KubernetesLoader.list_scannable_objects",
        new=MagicMock(return_value=AsyncIter([TEST_OBJECT])),
    ):
        yield


@pytest.fixture(autouse=True, scope="session")
def mock_load_kubeconfig():
    with patch("robusta_krr.core.models.config.Config.load_kubeconfig", return_value=None):
        yield


@pytest.fixture(autouse=True, scope="session")
def mock_prometheus_loader():
    now = datetime.now()
    start = now - timedelta(hours=1)
    now_ts, start_ts = now.timestamp(), start.timestamp()
    metric_points_data = np.array([(t, random.randrange(0, 100)) for t in np.linspace(start_ts, now_ts, 3600)])

    settings = SimpleStrategySettings()
    strategy = SimpleStrategy(settings)

    with patch(
        "robusta_krr.core.integrations.prometheus.loader.PrometheusMetricsLoader.gather_data",
        new=AsyncMock(
            return_value={
<<<<<<< HEAD
                metric: {pod.name: metric_points_data for pod in TEST_OBJECT.pods} for metric in SimpleStrategy.metrics
=======
                metric.__name__: {pod.name: metric_points_data for pod in TEST_OBJECT.pods}
                for metric in strategy.metrics
>>>>>>> d202105f
            },
        ),
    ) as mock_prometheus_loader:
        mock_prometheus_loader
        yield


@pytest.fixture(autouse=True, scope="session")
def mock_prometheus_init():
    with patch("robusta_krr.core.integrations.prometheus.loader.PrometheusMetricsLoader.__init__", return_value=None):
        yield<|MERGE_RESOLUTION|>--- conflicted
+++ resolved
@@ -6,11 +6,7 @@
 import pytest
 
 from robusta_krr.api.models import K8sObjectData, PodData, ResourceAllocations
-<<<<<<< HEAD
-from robusta_krr.strategies import SimpleStrategy
-=======
 from robusta_krr.strategies.simple import SimpleStrategy, SimpleStrategySettings
->>>>>>> d202105f
 
 TEST_OBJECT = K8sObjectData(
     cluster="mock-cluster",
@@ -77,12 +73,8 @@
         "robusta_krr.core.integrations.prometheus.loader.PrometheusMetricsLoader.gather_data",
         new=AsyncMock(
             return_value={
-<<<<<<< HEAD
-                metric: {pod.name: metric_points_data for pod in TEST_OBJECT.pods} for metric in SimpleStrategy.metrics
-=======
                 metric.__name__: {pod.name: metric_points_data for pod in TEST_OBJECT.pods}
                 for metric in strategy.metrics
->>>>>>> d202105f
             },
         ),
     ) as mock_prometheus_loader:
